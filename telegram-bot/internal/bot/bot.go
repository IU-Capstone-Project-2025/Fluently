package bot

import (
<<<<<<< HEAD
	"fluently/telegram-bot/config"
	"log"
=======
	"context"
	"fmt"
	"time"
>>>>>>> 70d23b79

	"github.com/redis/go-redis/v9"
	"go.uber.org/zap"
	tele "gopkg.in/telebot.v3"

	"telegram-bot/config"
	"telegram-bot/internal/api"
	"telegram-bot/internal/bot/fsm"
	"telegram-bot/internal/bot/handlers"
	"telegram-bot/internal/tasks"
)

// TelegramBot wraps the bot API and provides additional functionality
type TelegramBot struct {
	bot            *tele.Bot
	stateManager   *fsm.UserStateManager
	apiClient      *api.Client
	logger         *zap.Logger
	redisClient    *redis.Client
	handlerService *handlers.HandlerService
	config         *config.Config
}

<<<<<<< HEAD
	pref := tele.Settings{
		Token: cfg.Bot.Token,
=======
// NewTelegramBot creates a new Telegram bot instance
func NewTelegramBot(cfg *config.Config, redisClient *redis.Client, apiClient *api.Client, scheduler *tasks.Scheduler, logger *zap.Logger) (*TelegramBot, error) {
	// Create bot settings
	settings := tele.Settings{
		Token:  cfg.Bot.Token,
		Poller: &tele.LongPoller{Timeout: 10 * time.Second},
>>>>>>> 70d23b79
	}

	// Configure webhook if URL is provided
	if cfg.Bot.WebhookURL != "" {
		webhook := &tele.Webhook{
			Listen:   fmt.Sprintf(":%s", cfg.Bot.WebhookPort),
			Endpoint: &tele.WebhookEndpoint{PublicURL: cfg.Bot.WebhookURL},
		}
		settings.Poller = webhook
		logger.Info("Using webhook", zap.String("url", cfg.Bot.WebhookURL))
	} else {
		logger.Info("Using long polling")
	}

	// Create bot instance
	bot, err := tele.NewBot(settings)
	if err != nil {
		return nil, fmt.Errorf("failed to create bot: %w", err)
	}

	// Create state manager
	stateManager := fsm.NewUserStateManager(redisClient)

	// Create handler service
	handlerService := handlers.NewHandlerService(cfg, redisClient, apiClient, scheduler, bot, stateManager, logger)

	telegramBot := &TelegramBot{
		bot:            bot,
		stateManager:   stateManager,
		apiClient:      apiClient,
		logger:         logger,
		redisClient:    redisClient,
		handlerService: handlerService,
		config:         cfg,
	}

	// Setup handlers
	telegramBot.setupHandlers()

	return telegramBot, nil
}

// setupHandlers configures all bot handlers
func (tb *TelegramBot) setupHandlers() {
	// Command handlers
	tb.bot.Handle("/start", tb.handleStart)
	tb.bot.Handle("/help", tb.handleHelp)
	tb.bot.Handle("/settings", tb.handleSettings)
	tb.bot.Handle("/learn", tb.handleLearn)
	tb.bot.Handle("/test", tb.handleTest)
	tb.bot.Handle("/stats", tb.handleStats)
	tb.bot.Handle("/cancel", tb.handleCancel)

	// Message handler for all text messages
	tb.bot.Handle(tele.OnText, tb.handleMessage)

	// Callback handler for all callback queries
	tb.bot.Handle(tele.OnCallback, tb.handleCallback)

	// Set error handler
	tb.bot.Use(tb.errorMiddleware)
}

// errorMiddleware handles errors in middleware
func (tb *TelegramBot) errorMiddleware(next tele.HandlerFunc) tele.HandlerFunc {
	return func(c tele.Context) error {
		err := next(c)
		if err != nil {
			tb.logger.Error("Handler error occurred", zap.Error(err))

			// Try to send error message to user
			if sendErr := c.Send("⚠️ Что-то пошло не так. Пожалуйста, попробуйте еще раз или используйте /cancel для сброса."); sendErr != nil {
				tb.logger.Error("Failed to send error message to user", zap.Error(sendErr))
			}
		}
		return err
	}
}

// handleStart handles the /start command
func (tb *TelegramBot) handleStart(c tele.Context) error {
	ctx := context.Background()
	userID := c.Sender().ID
	currentState, err := tb.stateManager.GetState(ctx, userID)
	if err != nil {
		tb.logger.Error("Failed to get user state")
		currentState = fsm.StateStart
	}

	return tb.handlerService.HandleStartCommand(ctx, c, userID, currentState)
}

// handleHelp handles the /help command
func (tb *TelegramBot) handleHelp(c tele.Context) error {
	ctx := context.Background()
	userID := c.Sender().ID
	currentState, err := tb.stateManager.GetState(ctx, userID)
	if err != nil {
		tb.logger.Error("Failed to get user state")
		currentState = fsm.StateStart
	}

	return tb.handlerService.HandleHelpCommand(ctx, c, userID, currentState)
}

// handleSettings handles the /settings command
func (tb *TelegramBot) handleSettings(c tele.Context) error {
	ctx := context.Background()
	userID := c.Sender().ID
	currentState, err := tb.stateManager.GetState(ctx, userID)
	if err != nil {
		tb.logger.Error("Failed to get user state")
		currentState = fsm.StateStart
	}

	return tb.handlerService.HandleSettingsCommand(ctx, c, userID, currentState)
}

// handleLearn handles the /learn command
func (tb *TelegramBot) handleLearn(c tele.Context) error {
	ctx := context.Background()
	userID := c.Sender().ID
	currentState, err := tb.stateManager.GetState(ctx, userID)
	if err != nil {
		tb.logger.Error("Failed to get user state")
		currentState = fsm.StateStart
	}

	return tb.handlerService.HandleLearnCommand(ctx, c, userID, currentState)
}

// handleTest handles the /test command
func (tb *TelegramBot) handleTest(c tele.Context) error {
	ctx := context.Background()
	userID := c.Sender().ID
	currentState, err := tb.stateManager.GetState(ctx, userID)
	if err != nil {
		tb.logger.Error("Failed to get user state")
		currentState = fsm.StateStart
	}

	return tb.handlerService.HandleTestCommand(ctx, c, userID, currentState)
}

// handleStats handles the /stats command
func (tb *TelegramBot) handleStats(c tele.Context) error {
	ctx := context.Background()
	userID := c.Sender().ID
	currentState, err := tb.stateManager.GetState(ctx, userID)
	if err != nil {
		tb.logger.Error("Failed to get user state")
		currentState = fsm.StateStart
	}

	return tb.handlerService.HandleStatsCommand(ctx, c, userID, currentState)
}

// handleCancel handles the /cancel command
func (tb *TelegramBot) handleCancel(c tele.Context) error {
	ctx := context.Background()
	userID := c.Sender().ID
	currentState, err := tb.stateManager.GetState(ctx, userID)
	if err != nil {
		tb.logger.Error("Failed to get user state")
		currentState = fsm.StateStart
	}

	return tb.handlerService.HandleCancelCommand(ctx, c, userID, currentState)
}

// handleMessage handles all text messages
func (tb *TelegramBot) handleMessage(c tele.Context) error {
	ctx := context.Background()
	userID := c.Sender().ID
	currentState, err := tb.stateManager.GetState(ctx, userID)
	if err != nil {
		tb.logger.Error("Failed to get user state")
		currentState = fsm.StateStart
	}

	return tb.handlerService.HandleTextMessage(ctx, c, userID, currentState)
}

// handleCallback handles all callback queries
func (tb *TelegramBot) handleCallback(c tele.Context) error {
	ctx := context.Background()
	userID := c.Sender().ID
	currentState, err := tb.stateManager.GetState(ctx, userID)
	if err != nil {
		tb.logger.Error("Failed to get user state")
		currentState = fsm.StateStart
	}

	return tb.handlerService.HandleCallback(ctx, c, userID, currentState)
}

// Start starts the bot
func (tb *TelegramBot) Start() error {
	tb.logger.Info("Starting Telegram bot...")

	// Test Redis connection
	ctx := context.Background()
	if err := tb.redisClient.Ping(ctx).Err(); err != nil {
		return fmt.Errorf("failed to connect to Redis: %w", err)
	}
	tb.logger.Info("Redis connection established")

	// Start the bot
	tb.bot.Start()
	return nil
}

// Stop stops the bot gracefully
func (tb *TelegramBot) Stop() {
	tb.logger.Info("Stopping Telegram bot...")
	tb.bot.Stop()
}<|MERGE_RESOLUTION|>--- conflicted
+++ resolved
@@ -1,14 +1,9 @@
 package bot
 
 import (
-<<<<<<< HEAD
-	"fluently/telegram-bot/config"
-	"log"
-=======
 	"context"
 	"fmt"
 	"time"
->>>>>>> 70d23b79
 
 	"github.com/redis/go-redis/v9"
 	"go.uber.org/zap"
@@ -32,17 +27,12 @@
 	config         *config.Config
 }
 
-<<<<<<< HEAD
-	pref := tele.Settings{
-		Token: cfg.Bot.Token,
-=======
 // NewTelegramBot creates a new Telegram bot instance
 func NewTelegramBot(cfg *config.Config, redisClient *redis.Client, apiClient *api.Client, scheduler *tasks.Scheduler, logger *zap.Logger) (*TelegramBot, error) {
 	// Create bot settings
 	settings := tele.Settings{
 		Token:  cfg.Bot.Token,
 		Poller: &tele.LongPoller{Timeout: 10 * time.Second},
->>>>>>> 70d23b79
 	}
 
 	// Configure webhook if URL is provided
