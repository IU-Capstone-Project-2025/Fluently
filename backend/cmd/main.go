--- conflicted
+++ resolved
@@ -29,10 +29,7 @@
 // @license.name  MIT
 // @license.url   https://opensource.org/licenses/MIT
 
-<<<<<<< HEAD
 // @host      eicAe28r(*&^uebfib
-=======
->>>>>>> 3f08c108
 // @BasePath  /api/v1
 func main() {
 	appConfig.Init()
