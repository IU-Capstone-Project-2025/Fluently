--- conflicted
+++ resolved
@@ -5,22 +5,14 @@
 )
 
 type Word struct {
-<<<<<<< HEAD
-	ID           uuid.UUID  `gorm:"type:uuid;default:uuid_generate_v4();primaryKey"`
-	Word         string     `gorm:"type:varchar(30);not null"`
-	Translation  string     `gorm:"type:varchar(30)"`
-	PartOfSpeech string     `gorm:"type:varchar(30);not null"`
-	Context      string     `gorm:"type:varchar(100)"`
-	
-	TopicID      *uuid.UUID `gorm:"type:uuid"` // foreign key to Topic
-	Topic        *Topic     `gorm:"foreignKey:TopicID;constraint:OnUpdate:CASCADE,OnDelete:SET NULL"`
-=======
-	ID           uuid.UUID `gorm:"type:uuid;default:uuid_generate_v4();primary_key"`
+	ID           uuid.UUID `gorm:"type:uuid;default:uuid_generate_v4();primaryKey"`
 	Word         string    `gorm:"type:varchar(30);not null"`
 	Translation  string    `gorm:"type:varchar(30)"`
 	PartOfSpeech string    `gorm:"type:varchar(30);not null"`
 	Context      string    `gorm:"type:varchar(100)"`
->>>>>>> 8e2154ad
+
+	TopicID *uuid.UUID `gorm:"type:uuid"` // foreign key to Topic
+	Topic   *Topic     `gorm:"foreignKey:TopicID;constraint:OnUpdate:CASCADE,OnDelete:SET NULL"`
 }
 
 func (Word) TableName() string {
