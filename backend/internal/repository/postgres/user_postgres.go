--- conflicted
+++ resolved
@@ -2,10 +2,7 @@
 
 import (
 	"context"
-<<<<<<< HEAD
 	"time"
-=======
->>>>>>> 8e2154ad
 
 	"fluently/go-backend/internal/repository/models"
 
@@ -34,7 +31,6 @@
 	return &user, nil
 }
 
-<<<<<<< HEAD
 func (r *UserRepository) GetByEmail(ctx context.Context, email string) (*models.User, error) {
 	var user models.User
 	if err := r.db.WithContext(ctx).Preload("Pref").First(&user, "email = ?", email).Error; err != nil {
@@ -42,14 +38,6 @@
 	}
 
 	return &user, nil
-}
-
-func (r *UserRepository) Update(ctx context.Context, user *models.User) error {
-	return r.db.WithContext(ctx).Save(user).Error
-}
-
-func (r *UserRepository) Delete(ctx context.Context, id uuid.UUID) error {
-	return r.db.WithContext(ctx).Delete(&models.User{}, "id = ?", id).Error
 }
 
 // UpdateRefreshToken updates the refresh token for a user
@@ -84,12 +72,12 @@
 	return r.db.WithContext(ctx).Model(&models.User{}).
 		Where("id = ?", userID).
 		Update("refresh_token", "").Error
-=======
+}
+
 func (r *UserRepository) Update(ctx context.Context, user *models.User) error {
 	return r.db.WithContext(ctx).Save(user).Error
 }
 
 func (r *UserRepository) Delete(ctx context.Context, id uuid.UUID) error {
 	return r.db.WithContext(ctx).Delete(&models.User{}, "id = ?", id).Error
->>>>>>> 8e2154ad
 }