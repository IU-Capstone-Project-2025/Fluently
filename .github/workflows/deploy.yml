name: Deploy

on:
  push:
    branches:
<<<<<<< HEAD
      - main
=======
      - main 
      - nginx-config
  workflow_dispatch:
    inputs:
      branch:
        description: "Branch to deploy"
        required: false
        default: "main"
>>>>>>> 3f08c108

jobs:
  deploy:
    runs-on: ubuntu-latest

    steps:
      - name: Checkout
        uses: actions/checkout@v3

      - name: Deploy over SSH
        uses: appleboy/ssh-action@v1.0.3
        with:
          host: ${{ secrets.DEPLOY_HOST }}
          username: ${{ secrets.DEPLOY_USERNAME }}
          key: ${{ secrets.DEPLOY_SSH_KEY }}
          script: |
            cd /home/deploy/Fluently-fork/backend
            git pull origin ${{ github.event.inputs.branch || github.ref_name }}
            docker compose down
            docker compose up -d --build

            # Should speed up the proccess, and be used instead of docker compose up -d --build
            # But it does not work 
            # //TODO
            # docker build --build-arg BUILDKIT_INLINE_CACHE=1 -t fluently-app .
            <|MERGE_RESOLUTION|>--- conflicted
+++ resolved
@@ -3,18 +3,13 @@
 on:
   push:
     branches:
-<<<<<<< HEAD
       - main
-=======
-      - main 
-      - nginx-config
   workflow_dispatch:
     inputs:
       branch:
         description: "Branch to deploy"
         required: false
         default: "main"
->>>>>>> 3f08c108
 
 jobs:
   deploy:
