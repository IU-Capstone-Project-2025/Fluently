--- conflicted
+++ resolved
@@ -51,24 +51,7 @@
     }
 }
 
-<<<<<<< HEAD
-final class MockAPIService: AuthAPIProtocol{
-    func updateAccessToken() async throws {
-        if shouldSucceed {
-            _ = AuthResponse(
-                accessToken: "mock_access_token",
-                refreshToken: "mock_refresh_token",
-                tokenType: "Bearer",
-                expiresIn: 3600
-            )
-        } else {
-            throw APIService.ApiError.invalidResponse
-        }
-    }
-    
-=======
 class MockAPIService: AuthAPI{
->>>>>>> ab19311c
     var shouldSucceed = true
 
     func updateAccessToken() async throws {
