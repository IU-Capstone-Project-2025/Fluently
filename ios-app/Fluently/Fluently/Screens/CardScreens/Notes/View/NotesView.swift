--- conflicted
+++ resolved
@@ -88,11 +88,7 @@
                     maxHeight: Const.recordButtonSize,
                     alignment: .bottom
                 )
-<<<<<<< HEAD
-            Spacer()
-=======
                 .padding(.bottom, 30)
->>>>>>> ab19311c
         }
         .modifier(SheetViewModifier())
     }
