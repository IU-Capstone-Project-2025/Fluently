//
//  WordCardView.swift
//  Fluently
//
//  Created by Савва Пономарев on 25.06.2025.
//

import Foundation
import SwiftUI

struct WordCardView: View {
    // MARK: - Properties
    @State var word: WordCard

    var onKnowTapped: () -> Void
    var onLearnTapped: () -> Void

    var body: some View {
        VStack {

            wordCard

            Spacer()

            HStack (spacing: 30) {
                buttonKnow
                buttonLearn
            }
            .padding(.horizontal, 30)
            .padding(.bottom, 100)

        }
    }

    // MARK: - Subviews

    // card word representation
    var wordCard: some View{
        VStack(alignment: .leading, spacing: 10) {
            VStack (alignment: .leading, spacing: 4) {
                Text(word.word)
                    .foregroundStyle(.blackText)
                    .font(.appFont.title)
                Text(word.translation)
                    .foregroundStyle(.blackText.opacity(0.6))
                    .font(.appFont.subheadline)
                Text(word.transcription)
                    .foregroundStyle(.blackText)
                    .font(.appFont.subheadline)
            }

            Text("\(word.topic) : \(word.subtopic)")
                .foregroundStyle(.blackText)
                .font(.appFont.caption)

            VStack(alignment: .leading, spacing: 4) {
                ForEach(word.sentences, id: \.sentenceId) { sentence in
                    VStack(alignment: .leading) {
                        Text("- \(sentence.sentence)")
                            .foregroundColor(.blackText)
                        Text("- \(sentence.translation)")
                            .font(.appFont.caption)
                            .foregroundColor(.blackText.opacity(0.6))
                    }
                }
            }
        }
        .padding()
        .background(
            RoundedRectangle(cornerRadius: 12)
                .fill(.blueSecondary)
                .stroke(.blueAccent, lineWidth: 2)
        )
    }

    var buttonLearn: some View {
        Button {
            onLearnTapped()
        } label: {
            Text("Learn")
                .padding()
                .frame(maxWidth: .infinity)
<<<<<<< HEAD
                .foregroundStyle(.blueAccent)
                .modifier(ButtonViewModifier(color: .blue))
=======
                .massiveButton(color: .blue)
>>>>>>> 32b00927
                .frame(maxHeight: 60)
        }
        .buttonStyle(PlainButtonStyle())
    }

    var buttonKnow: some View {
        Button {
            onKnowTapped()
        } label: {
            Text("Know")
                .padding()
                .frame(maxWidth: .infinity)
<<<<<<< HEAD
                .foregroundStyle(.blueAccent)
                .modifier(ButtonViewModifier(color: .blue))
=======
                .massiveButton(color: .blue)
>>>>>>> 32b00927
                .frame(maxHeight: 60)
        }
        .buttonStyle(PlainButtonStyle())
    }
}<|MERGE_RESOLUTION|>--- conflicted
+++ resolved
@@ -80,12 +80,7 @@
             Text("Learn")
                 .padding()
                 .frame(maxWidth: .infinity)
-<<<<<<< HEAD
-                .foregroundStyle(.blueAccent)
-                .modifier(ButtonViewModifier(color: .blue))
-=======
                 .massiveButton(color: .blue)
->>>>>>> 32b00927
                 .frame(maxHeight: 60)
         }
         .buttonStyle(PlainButtonStyle())
@@ -98,12 +93,7 @@
             Text("Know")
                 .padding()
                 .frame(maxWidth: .infinity)
-<<<<<<< HEAD
-                .foregroundStyle(.blueAccent)
-                .modifier(ButtonViewModifier(color: .blue))
-=======
                 .massiveButton(color: .blue)
->>>>>>> 32b00927
                 .frame(maxHeight: 60)
         }
         .buttonStyle(PlainButtonStyle())
