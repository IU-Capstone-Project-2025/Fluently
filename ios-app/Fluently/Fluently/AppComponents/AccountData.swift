//
//  AccountData.swift
//  Fluently
//
//  Created by Савва Пономарев on 21.06.2025.
//

import SwiftUI

final class AccountData: ObservableObject {
    // MARK: - Properties
    @Published var name: String?
    @Published var familyName: String?
    @Published var mail: String?
    @Published var image: String?
    @Published var isLoggedIn = false
    
    // MARK: - Data caching
    let defaults = UserDefaults.standard

    func saveData() async {
        let encoder = JSONEncoder()
        if let logstatus = try? encoder.encode(isLoggedIn) {
            defaults.set(logstatus, forKey: "isLoggedIn")
        }
    }

    func read() throws {
        if let savedData = defaults.object(forKey: "isLoggedIn") as? Data {
            let decoder = JSONDecoder()
            do {
                _ = try? decoder.decode(Bool.self, from: savedData)
<<<<<<< HEAD
            } 
=======
            }
>>>>>>> ab19311c
        }
    }
}

enum AccountError: Error {
    case decodingError
}<|MERGE_RESOLUTION|>--- conflicted
+++ resolved
@@ -30,11 +30,7 @@
             let decoder = JSONDecoder()
             do {
                 _ = try? decoder.decode(Bool.self, from: savedData)
-<<<<<<< HEAD
-            } 
-=======
             }
->>>>>>> ab19311c
         }
     }
 }
