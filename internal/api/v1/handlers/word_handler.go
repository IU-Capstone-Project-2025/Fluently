package handler

import (
	"encoding/json"
	"net/http"

<<<<<<< HEAD
	"fluently/go-backend/internal/repository/models"
	"fluently/go-backend/internal/repository/postgres"
	"fluently/go-backend/internal/repository/schemas"

	"github.com/go-chi/chi/v5"
	"github.com/google/uuid"
)

type WordHandler struct {
	Repo *postgres.WordRepository
}

func (h *WordHandler) ListWords(w http.ResponseWriter, r *http.Request) {
	words, err := h.Repo.ListWords(r.Context())
	if err != nil {
		http.Error(w, "failed to list words", http.StatusInternalServerError)
		return
	}

	var resp []schemas.WordResponse
	for _, w := range words {
		word := schemas.WordResponse{
			ID:           w.ID.String(),
			Word:         w.Word,
			PartOfSpeech: w.PartOfSpeech,
		}

		if w.Translation != "" {
			word.Translation = &w.Translation
		}

		if w.Context != "" {
			word.Context = &w.Context
		}

		resp = append(resp, word)
	}

	json.NewEncoder(w).Encode(resp)
}

func (h *WordHandler) GetWord(w http.ResponseWriter, r *http.Request) {
	idStr := chi.URLParam(r, "id")
	id, err := uuid.Parse(idStr)
	if err != nil {
		http.Error(w, "invalid UUID", http.StatusBadRequest)
		return
	}

	word, err := h.Repo.GetByID(r.Context(), id)
	if err != nil {
		http.Error(w, "word not found", http.StatusNotFound)
		return
	}

	resp := schemas.WordResponse{
		ID:           word.ID.String(),
		Word:         word.Word,
		PartOfSpeech: word.PartOfSpeech,
	}

	if word.Translation != "" {
		resp.Translation = &word.Translation
	}

	if word.Context != "" {
		resp.Context = &word.Context
	}

	json.NewEncoder(w).Encode(resp)
}

func (h *WordHandler) CreateWord(w http.ResponseWriter, r *http.Request) {
	var req schemas.CreateWordRequest
	if err := json.NewDecoder(r.Body).Decode(&req); err != nil {
		http.Error(w, "invalid body", http.StatusBadRequest)
		return
	}

	word := models.Word{
		ID:           uuid.New(),
		Word:         req.Word,
		PartOfSpeech: req.PartOfSpeech,
	}

	if req.Translation != nil {
		word.Translation = *req.Translation
	}

	if req.Context != nil {
		word.Context = *req.Context
	}

	if err := h.Repo.Create(r.Context(), &word); err != nil {
		http.Error(w, "failed to create word", http.StatusInternalServerError)
		return
	}

	resp := schemas.WordResponse{
		ID:           word.ID.String(),
		Word:         word.Word,
		PartOfSpeech: word.PartOfSpeech,
		Translation:  req.Translation,
		Context:      req.Context,
	}

	w.WriteHeader(http.StatusCreated)
	json.NewEncoder(w).Encode(resp)
}

func (h *WordHandler) UpdateWord(w http.ResponseWriter, r *http.Request) {
	idStr := chi.URLParam(r, "id")
	id, err := uuid.Parse(idStr)
	if err != nil {
		http.Error(w, "invalid UUID", http.StatusBadRequest)
		return
	}

	var req schemas.CreateWordRequest
	if err := json.NewDecoder(r.Body).Decode(&req); err != nil {
		http.Error(w, "invalid body", http.StatusBadRequest)
		return
	}

	word, err := h.Repo.GetByID(r.Context(), id)
	if err != nil {
		http.Error(w, "word not found", http.StatusNotFound)
		return
	}

	word.Word = req.Word
	word.PartOfSpeech = req.PartOfSpeech

	if req.Translation != nil {
		word.Translation = *req.Translation
	} else {
		word.Translation = ""
	}

	if req.Context != nil {
		word.Context = *req.Context
	} else {
		word.Context = ""
	}

	if err := h.Repo.Update(r.Context(), word); err != nil {
		http.Error(w, "failed to update word", http.StatusInternalServerError)
		return
	}

	resp := schemas.WordResponse{
		ID:           word.ID.String(),
		Word:         word.Word,
		PartOfSpeech: word.PartOfSpeech,
		Translation:  req.Translation,
		Context:      req.Context,
	}

	json.NewEncoder(w).Encode(resp)
}

func (h *WordHandler) DeleteWord(w http.ResponseWriter, r *http.Request) {
	idStr := chi.URLParam(r, "id")
	id, err := uuid.Parse(idStr)
	if err != nil {
		http.Error(w, "invalid UUID", http.StatusBadRequest)
		return
	}

	if err := h.Repo.Delete(r.Context(), id); err != nil {
		http.Error(w, "failed to delete word", http.StatusInternalServerError)
		return
	}

	w.WriteHeader(http.StatusNoContent)
=======
	"fluently/go-backend/internal/repository/schemas"
	"fluently/go-backend/internal/repository/service"
)

type WordHandler struct {
    service *service.WordService
}

func NewWordHandler(service *service.WordService) *WordHandler {
    return &WordHandler{service: service}
}

func (h *WordHandler) ListWords(w http.ResponseWriter, r *http.Request) {
    words, err := h.service.List(r.Context())
    if err != nil {
        http.Error(w, "Failed to list words: "+err.Error(), http.StatusInternalServerError)
        return 
    }

    json.NewEncoder(w).Encode(words)
}

func (h *WordHandler) GetWord(w http.ResponseWriter, r *http.Request) {
    id := r.URL.Query().Get("id")
    word, err := h.service.GetByID(r.Context(), id)
    if err != nil {
        http.Error(w, "Failed to get word: "+err.Error(), http.StatusNotFound)
        return
    }

    json.NewEncoder(w).Encode(word)
}

func (h *WordHandler) CreateWord(w http.ResponseWriter, r *http.Request) {
    var req schemas.WordCreateRequest
    if err := json.NewDecoder(r.Body).Decode(&req); err != nil {
        http.Error(w, "Invalid JSON", http.StatusBadRequest)
        return
    }

    if err := validate.Struct(&req); err != nil {
        http.Error(w, "Validation error: "+err.Error(), http.StatusBadRequest)
        return
    }

    if err := h.service.Create(r.Context(), &req); err != nil {
        http.Error(w, "Failed to create word: "+err.Error(), http.StatusInternalServerError)
    }

    w.WriteHeader(http.StatusCreated)
}

func (h *WordHandler) UpdateWord(w http.ResponseWriter, r *http.Request) {
    id := r.URL.Query().Get("id")
    var req schemas.WordUpdateRequest
    if err := json.NewDecoder(r.Body).Decode(&req); err != nil {
        http.Error(w, "Invalid JSON", http.StatusBadRequest)
        return
    }

    if err := validate.Struct(&req); err != nil {
        http.Error(w, "Validation error: "+err.Error(), http.StatusBadRequest)
        return
    }

    if err := h.service.Update(r.Context(), id, &req); err != nil {
        http.Error(w, "Failed to update word: "+err.Error(), http.StatusInternalServerError)
        return
    }
}

func (h *WordHandler) DeleteWord(w http.ResponseWriter, r *http.Request) {
    id := r.URL.Query().Get("id")
    if err := h.service.Delete(r.Context(), id); err != nil {
        http.Error(w, "Failed to delete word: "+err.Error(), http.StatusInternalServerError)
        return
    }

    w.WriteHeader(http.StatusNoContent)
>>>>>>> f7d41ae3
}<|MERGE_RESOLUTION|>--- conflicted
+++ resolved
@@ -4,183 +4,6 @@
 	"encoding/json"
 	"net/http"
 
-<<<<<<< HEAD
-	"fluently/go-backend/internal/repository/models"
-	"fluently/go-backend/internal/repository/postgres"
-	"fluently/go-backend/internal/repository/schemas"
-
-	"github.com/go-chi/chi/v5"
-	"github.com/google/uuid"
-)
-
-type WordHandler struct {
-	Repo *postgres.WordRepository
-}
-
-func (h *WordHandler) ListWords(w http.ResponseWriter, r *http.Request) {
-	words, err := h.Repo.ListWords(r.Context())
-	if err != nil {
-		http.Error(w, "failed to list words", http.StatusInternalServerError)
-		return
-	}
-
-	var resp []schemas.WordResponse
-	for _, w := range words {
-		word := schemas.WordResponse{
-			ID:           w.ID.String(),
-			Word:         w.Word,
-			PartOfSpeech: w.PartOfSpeech,
-		}
-
-		if w.Translation != "" {
-			word.Translation = &w.Translation
-		}
-
-		if w.Context != "" {
-			word.Context = &w.Context
-		}
-
-		resp = append(resp, word)
-	}
-
-	json.NewEncoder(w).Encode(resp)
-}
-
-func (h *WordHandler) GetWord(w http.ResponseWriter, r *http.Request) {
-	idStr := chi.URLParam(r, "id")
-	id, err := uuid.Parse(idStr)
-	if err != nil {
-		http.Error(w, "invalid UUID", http.StatusBadRequest)
-		return
-	}
-
-	word, err := h.Repo.GetByID(r.Context(), id)
-	if err != nil {
-		http.Error(w, "word not found", http.StatusNotFound)
-		return
-	}
-
-	resp := schemas.WordResponse{
-		ID:           word.ID.String(),
-		Word:         word.Word,
-		PartOfSpeech: word.PartOfSpeech,
-	}
-
-	if word.Translation != "" {
-		resp.Translation = &word.Translation
-	}
-
-	if word.Context != "" {
-		resp.Context = &word.Context
-	}
-
-	json.NewEncoder(w).Encode(resp)
-}
-
-func (h *WordHandler) CreateWord(w http.ResponseWriter, r *http.Request) {
-	var req schemas.CreateWordRequest
-	if err := json.NewDecoder(r.Body).Decode(&req); err != nil {
-		http.Error(w, "invalid body", http.StatusBadRequest)
-		return
-	}
-
-	word := models.Word{
-		ID:           uuid.New(),
-		Word:         req.Word,
-		PartOfSpeech: req.PartOfSpeech,
-	}
-
-	if req.Translation != nil {
-		word.Translation = *req.Translation
-	}
-
-	if req.Context != nil {
-		word.Context = *req.Context
-	}
-
-	if err := h.Repo.Create(r.Context(), &word); err != nil {
-		http.Error(w, "failed to create word", http.StatusInternalServerError)
-		return
-	}
-
-	resp := schemas.WordResponse{
-		ID:           word.ID.String(),
-		Word:         word.Word,
-		PartOfSpeech: word.PartOfSpeech,
-		Translation:  req.Translation,
-		Context:      req.Context,
-	}
-
-	w.WriteHeader(http.StatusCreated)
-	json.NewEncoder(w).Encode(resp)
-}
-
-func (h *WordHandler) UpdateWord(w http.ResponseWriter, r *http.Request) {
-	idStr := chi.URLParam(r, "id")
-	id, err := uuid.Parse(idStr)
-	if err != nil {
-		http.Error(w, "invalid UUID", http.StatusBadRequest)
-		return
-	}
-
-	var req schemas.CreateWordRequest
-	if err := json.NewDecoder(r.Body).Decode(&req); err != nil {
-		http.Error(w, "invalid body", http.StatusBadRequest)
-		return
-	}
-
-	word, err := h.Repo.GetByID(r.Context(), id)
-	if err != nil {
-		http.Error(w, "word not found", http.StatusNotFound)
-		return
-	}
-
-	word.Word = req.Word
-	word.PartOfSpeech = req.PartOfSpeech
-
-	if req.Translation != nil {
-		word.Translation = *req.Translation
-	} else {
-		word.Translation = ""
-	}
-
-	if req.Context != nil {
-		word.Context = *req.Context
-	} else {
-		word.Context = ""
-	}
-
-	if err := h.Repo.Update(r.Context(), word); err != nil {
-		http.Error(w, "failed to update word", http.StatusInternalServerError)
-		return
-	}
-
-	resp := schemas.WordResponse{
-		ID:           word.ID.String(),
-		Word:         word.Word,
-		PartOfSpeech: word.PartOfSpeech,
-		Translation:  req.Translation,
-		Context:      req.Context,
-	}
-
-	json.NewEncoder(w).Encode(resp)
-}
-
-func (h *WordHandler) DeleteWord(w http.ResponseWriter, r *http.Request) {
-	idStr := chi.URLParam(r, "id")
-	id, err := uuid.Parse(idStr)
-	if err != nil {
-		http.Error(w, "invalid UUID", http.StatusBadRequest)
-		return
-	}
-
-	if err := h.Repo.Delete(r.Context(), id); err != nil {
-		http.Error(w, "failed to delete word", http.StatusInternalServerError)
-		return
-	}
-
-	w.WriteHeader(http.StatusNoContent)
-=======
 	"fluently/go-backend/internal/repository/schemas"
 	"fluently/go-backend/internal/repository/service"
 )
@@ -260,5 +83,4 @@
     }
 
     w.WriteHeader(http.StatusNoContent)
->>>>>>> f7d41ae3
 }