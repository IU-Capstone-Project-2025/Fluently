--- conflicted
+++ resolved
@@ -3,137 +3,6 @@
 import (
 	"encoding/json"
 	"net/http"
-<<<<<<< HEAD
-
-	"fluently/go-backend/internal/repository/models"
-	"fluently/go-backend/internal/repository/postgres"
-	"fluently/go-backend/internal/repository/schemas"
-
-	"github.com/go-chi/chi/v5"
-	"github.com/google/uuid"
-)
-
-type UserHandler struct {
-	Repo *postgres.UserRepository
-}
-
-func (h *UserHandler) CreateUser(w http.ResponseWriter, r *http.Request) {
-	var req schemas.CreateUserRequest
-	if err := json.NewDecoder(r.Body).Decode(&req); err != nil {
-		http.Error(w, "invalid request", http.StatusBadRequest)
-		return
-	}
-
-	user := models.User{
-		ID:       uuid.New(),
-		Name:     req.Name,
-		SubLevel: req.SubLevel,
-		PrefID:   req.PrefID,
-	}
-
-	if err := h.Repo.Create(r.Context(), &user); err != nil {
-		http.Error(w, "failed to create user", http.StatusInternalServerError)
-		return
-	}
-
-	resp := schemas.UserResponse{
-		ID:       user.ID,
-		Name:     user.Name,
-		SubLevel: user.SubLevel,
-		Pref: &schemas.PreferenceMini{
-			ID:        user.Pref.ID,
-			CEFRLevel: user.Pref.CEFRLevel,
-		},
-	}
-
-	w.WriteHeader(http.StatusCreated)
-	json.NewEncoder(w).Encode(resp)
-}
-
-func (h *UserHandler) GetUser(w http.ResponseWriter, r *http.Request) {
-	idStr := chi.URLParam(r, "id")
-	id, err := uuid.Parse(idStr)
-	if err != nil {
-		http.Error(w, "invalid UUID", http.StatusBadRequest)
-		return
-	}
-
-	user, err := h.Repo.GetByID(r.Context(), id)
-	if err != nil {
-		http.Error(w, "user not found", http.StatusNotFound)
-		return
-	}
-
-	resp := schemas.UserResponse{
-		ID:       user.ID,
-		Name:     user.Name,
-		SubLevel: user.SubLevel,
-		Pref: &schemas.PreferenceMini{
-			ID:        user.Pref.ID,
-			CEFRLevel: user.Pref.CEFRLevel,
-		},
-	}
-
-	json.NewEncoder(w).Encode(resp)
-}
-
-func (h *UserHandler) UpdateUser(w http.ResponseWriter, r *http.Request) {
-	idStr := chi.URLParam(r, "id")
-	id, err := uuid.Parse(idStr)
-	if err != nil {
-		http.Error(w, "invalid UUID", http.StatusBadRequest)
-		return
-	}
-
-	var req schemas.CreateUserRequest
-	if err := json.NewDecoder(r.Body).Decode(&req); err != nil {
-		http.Error(w, "invalid body", http.StatusBadRequest)
-		return
-	}
-
-	user, err := h.Repo.GetByID(r.Context(), id)
-	if err != nil {
-		http.Error(w, "user not found", http.StatusNotFound)
-		return
-	}
-
-	user.Name = req.Name
-	user.SubLevel = req.SubLevel
-	user.PrefID = req.PrefID
-
-	if err := h.Repo.Update(r.Context(), user); err != nil {
-		http.Error(w, "failed to update user", http.StatusInternalServerError)
-		return
-	}
-
-	resp := schemas.UserResponse{
-		ID:       user.ID,
-		Name:     user.Name,
-		SubLevel: user.SubLevel,
-		Pref: &schemas.PreferenceMini{
-			ID:        user.Pref.ID,
-			CEFRLevel: user.Pref.CEFRLevel,
-		},
-	}
-
-	json.NewEncoder(w).Encode(resp)
-}
-
-func (h *UserHandler) DeleteUser(w http.ResponseWriter, r *http.Request) {
-	idStr := chi.URLParam(r, "id")
-	id, err := uuid.Parse(idStr)
-	if err != nil {
-		http.Error(w, "invalid UUID", http.StatusBadRequest)
-		return
-	}
-
-	if err := h.Repo.Delete(r.Context(), id); err != nil {
-		http.Error(w, "failed to delte user", http.StatusInternalServerError)
-		return
-	}
-
-	w.WriteHeader(http.StatusNoContent)
-=======
 	"strconv"
 
 	"fluently/go-backend/internal/repository/schemas"
@@ -237,5 +106,4 @@
 
     w.WriteHeader(http.StatusOK)
     w.Write([]byte("User deleted successfully"))
->>>>>>> f7d41ae3
 }