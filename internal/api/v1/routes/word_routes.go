--- conflicted
+++ resolved
@@ -1,31 +1,14 @@
 package routes
 
 import (
-<<<<<<< HEAD
-	//	handler "fluently/go-backend/internal/api/v1/handlers"
-=======
 	handler "fluently/go-backend/internal/api/v1/handlers"
 	"fluently/go-backend/internal/repository/postgres"
 	"fluently/go-backend/internal/repository/service"
->>>>>>> f7d41ae3
 
 	"github.com/go-chi/chi/v5"
 	"gorm.io/gorm"
 )
 
-<<<<<<< HEAD
-func RegisterWordRoutes(r chi.Router) {
-	r.Route("/words", func(r chi.Router) {
-		// r.Get("/", handler.ListWords)
-		// r.Get("/{id}", handler.GetWord)
-		// r.Post("/", handler.CreateWord)
-		// r.Put("/{id}", handler.UpdateWord)
-		// r.Delete("/{id}", handler.DeleteWord)
-		//
-		// r.Get("/{id}/sentences", handler.ListSentences)
-		// r.Post("/{id}/sentences", handler.CreateSentence)
-	})
-=======
 func RegisterWordRoutes(r chi.Router, db *gorm.DB) {
     wordRepo := postgres.NewWordPostgres(db)
     WordService := service.NewWordService(wordRepo)
@@ -41,5 +24,4 @@
         r.Get("/{id}/sentences", handler.ListSentences)
         r.Post("/{id}/sentences", handler.CreateSentence)
     })
->>>>>>> f7d41ae3
 }