--- conflicted
+++ resolved
@@ -1,36 +1,14 @@
 package routes
 
 import (
-<<<<<<< HEAD
-	// handler "fluently/go-backend/internal/api/v1/handlers"
-=======
 	"fluently/go-backend/internal/api/v1/handlers"
 	"fluently/go-backend/internal/repository/postgres"
     "fluently/go-backend/internal/repository/service"
->>>>>>> f7d41ae3
 
 	"github.com/go-chi/chi/v5"
     "gorm.io/gorm"
 )
 
-<<<<<<< HEAD
-func RegisterUserRoutes(r chi.Router) {
-	r.Route("/users", func(r chi.Router) {
-		// r.Post("/", handler.CreateUser)
-		// r.Get("/{id}", handler.GetUser)
-		// r.Put("/{id}", handler.UpdateUser)
-		// r.Delete("/{id}", handler.DeleteUser)
-		//
-		// r.Get("/{id}/preferences", handler.GetUserPreferences)
-		// r.Put("/{id}/preferences", handler.UpdateUserPreferences)
-		//
-		// r.Get("/{id}/learned-words", handler.GetLearnedWords)
-		// r.Get("/{id}/learned-words/{word_id}", handler.GetLearnedWord)
-		// r.Post("/{id}/learned-words", handler.CreateLearnedWord)
-		// r.Put("/{id}/learned-words/{word_id}", handler.UpdateLearnedWord)
-		// r.Delete("/{id}/learned-words/{word_id}", handler.DeleteLearnedWord)
-	})
-=======
 func RegisterUserRoutes(r chi.Router, db *gorm.DB) {
     userRepo := postgres.NewUserPostgres(db)
     UserService := service.NewUserService(userRepo)
@@ -51,5 +29,4 @@
         //r.Put("/{id}/learned-words/{word_id}", handler.UpdateLearnedWord)
         //r.Delete("/{id}/learned-words/{word_id}", handler.DeleteLearnedWord)
     })
->>>>>>> f7d41ae3
 }