--- conflicted
+++ resolved
@@ -2,42 +2,6 @@
 
 import (
 	"context"
-<<<<<<< HEAD
-
-	"fluently/go-backend/internal/repository/models"
-
-	"github.com/google/uuid"
-	"gorm.io/gorm"
-)
-
-type UserRepository struct {
-	db *gorm.DB
-}
-
-func NewUserRepository(db *gorm.DB) *UserRepository {
-	return &UserRepository{db: db}
-}
-
-func (r *UserRepository) Create(ctx context.Context, user *models.User) error {
-	return r.db.WithContext(ctx).Create(user).Error
-}
-
-func (r *UserRepository) GetByID(ctx context.Context, id uuid.UUID) (*models.User, error) {
-	var user models.User
-	if err := r.db.WithContext(ctx).Preload("Pref").First(&user, "id = ?", id).Error; err != nil {
-		return nil, err
-	}
-
-	return &user, nil
-}
-
-func (r *UserRepository) Update(ctx context.Context, user *models.User) error {
-	return r.db.WithContext(ctx).Save(user).Error
-}
-
-func (r *UserRepository) Delete(ctx context.Context, id uuid.UUID) error {
-	return r.db.WithContext(ctx).Delete(&models.User{}, "id = ?", id).Error
-=======
 	"errors"
 
 	"fluently/go-backend/internal/repository/models"
@@ -73,5 +37,4 @@
 
 func (r *UserPostgres) Delete(ctx context.Context, id uint) error {
 	return r.db.WithContext(ctx).Delete(&models.User{}, id).Error
->>>>>>> f7d41ae3
 }