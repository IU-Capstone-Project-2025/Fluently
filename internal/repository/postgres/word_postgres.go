package postgres

import (
	"context"
<<<<<<< HEAD
=======
	"errors"
>>>>>>> f7d41ae3

	"github.com/google/uuid"
	"gorm.io/gorm"

	"fluently/go-backend/internal/repository/models"
<<<<<<< HEAD
)

type WordRepository struct {
	db *gorm.DB
}

func NewWordRepository(db *gorm.DB) *WordRepository {
	return &WordRepository{db: db}
}

func (r *WordRepository) ListWords(ctx context.Context) ([]models.Word, error) {
	var words []models.Word
	if err := r.db.WithContext(ctx).Find(&words).Error; err != nil {
		return nil, err
	}

	return words, nil
}

func (r *WordRepository) GetByID(ctx context.Context, id uuid.UUID) (*models.Word, error) {
=======
	"fluently/go-backend/internal/repository/schemas"
)

type WordPostgres struct {
	db *gorm.DB
}

func NewWordPostgres(db *gorm.DB) *WordPostgres {
	return &WordPostgres{db: db}
}

func (r *WordPostgres) Create(ctx context.Context, word *models.Word) error {
	word.ID = uuid.New()
	return r.db.WithContext(ctx).Create(word).Error
}

func (r *WordPostgres) GetByID(ctx context.Context, idStr string) (*models.Word, error) {
	id, err := uuid.Parse(idStr)
	if err != nil {
		return nil, errors.New("invalid uuid")
	}

	//TODO parameter query
>>>>>>> f7d41ae3
	var word models.Word
	if err := r.db.WithContext(ctx).First(&word, "id = ?", id).Error; err != nil {
		return nil, err
	}

	return &word, nil
}

<<<<<<< HEAD
func (r *WordRepository) Create(ctx context.Context, word *models.Word) error {
	return r.db.WithContext(ctx).Create(word).Error
}

func (r *WordRepository) Update(ctx context.Context, word *models.Word) error {
	return r.db.WithContext(ctx).Save(word).Error
}

func (r *WordRepository) Delete(ctx context.Context, id uuid.UUID) error {
=======
func (r *WordPostgres) List(ctx context.Context) ([]*models.Word, error) {
	var words []*models.Word
	err := r.db.WithContext(ctx).Find(&words).Error

	return words, err
}

func (r *WordPostgres) Update(ctx context.Context, idStr string, updates *schemas.WordUpdateRequest) error {
	id, err := uuid.Parse(idStr)
	if err != nil {
		return errors.New("invalid uuid")
	}

	return r.db.WithContext(ctx).Model(&models.Word{}).Where("id = ?", id).Updates(updates).Error
}

func (r *WordPostgres) Delete(ctx context.Context, idStr string) error {
	id, err := uuid.Parse(idStr)
	if err != nil {
		return errors.New("invalid uuid")
	}

>>>>>>> f7d41ae3
	return r.db.WithContext(ctx).Delete(&models.Word{}, "id = ?", id).Error
}<|MERGE_RESOLUTION|>--- conflicted
+++ resolved
@@ -2,37 +2,12 @@
 
 import (
 	"context"
-<<<<<<< HEAD
-=======
 	"errors"
->>>>>>> f7d41ae3
 
 	"github.com/google/uuid"
 	"gorm.io/gorm"
 
 	"fluently/go-backend/internal/repository/models"
-<<<<<<< HEAD
-)
-
-type WordRepository struct {
-	db *gorm.DB
-}
-
-func NewWordRepository(db *gorm.DB) *WordRepository {
-	return &WordRepository{db: db}
-}
-
-func (r *WordRepository) ListWords(ctx context.Context) ([]models.Word, error) {
-	var words []models.Word
-	if err := r.db.WithContext(ctx).Find(&words).Error; err != nil {
-		return nil, err
-	}
-
-	return words, nil
-}
-
-func (r *WordRepository) GetByID(ctx context.Context, id uuid.UUID) (*models.Word, error) {
-=======
 	"fluently/go-backend/internal/repository/schemas"
 )
 
@@ -56,7 +31,6 @@
 	}
 
 	//TODO parameter query
->>>>>>> f7d41ae3
 	var word models.Word
 	if err := r.db.WithContext(ctx).First(&word, "id = ?", id).Error; err != nil {
 		return nil, err
@@ -65,17 +39,6 @@
 	return &word, nil
 }
 
-<<<<<<< HEAD
-func (r *WordRepository) Create(ctx context.Context, word *models.Word) error {
-	return r.db.WithContext(ctx).Create(word).Error
-}
-
-func (r *WordRepository) Update(ctx context.Context, word *models.Word) error {
-	return r.db.WithContext(ctx).Save(word).Error
-}
-
-func (r *WordRepository) Delete(ctx context.Context, id uuid.UUID) error {
-=======
 func (r *WordPostgres) List(ctx context.Context) ([]*models.Word, error) {
 	var words []*models.Word
 	err := r.db.WithContext(ctx).Find(&words).Error
@@ -98,6 +61,5 @@
 		return errors.New("invalid uuid")
 	}
 
->>>>>>> f7d41ae3
 	return r.db.WithContext(ctx).Delete(&models.Word{}, "id = ?", id).Error
 }